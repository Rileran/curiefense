--- conflicted
+++ resolved
@@ -15,12 +15,8 @@
     "aclprofiles": "config/json/acl-profiles.json",
     "globalfilters": "config/json/globalfilter-lists.json",
     "flowcontrol": "config/json/flow-control.json",
-<<<<<<< HEAD
-    "dynamicrules": "config/json/dynamic-rules.json",
-=======
     "virtualtags": "config/json/virtual-tags.json",
     "custom": "config/json/custom.json",
->>>>>>> e5a1c28a
 }
 
 BLOBS_PATH = {
