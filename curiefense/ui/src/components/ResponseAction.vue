--- conflicted
+++ resolved
@@ -30,10 +30,6 @@
                     'is-12': !labelDisplayedInline && isSingleInputColumn,
                     'pl-0': wideColumns && !labelDisplayedInline && !isSingleInputColumn}">
         <div class="control select is-fullwidth is-small" v-if="localAction">
-<<<<<<< HEAD
-          <select v-model="localAction.type" @change="emitActionUpdate">
-            <option v-for="(value, id) in options" :value="id" :key="id">{{ value.title }}</option>
-=======
           <select v-model="localAction.type"
                   title="Action type"
                   @change="emitActionUpdate">
@@ -42,7 +38,6 @@
                     :key="id">
               {{ value.title }}
             </option>
->>>>>>> 9c57e79f
           </select>
         </div>
       </div>
@@ -50,12 +45,8 @@
            class="column is-2 pt-0">
       </div>
       <div
-<<<<<<< HEAD
-          v-if="localAction && (localAction.type === 'response' || localAction.type === 'redirect' || localAction.type === 'ban' || localAction.type === 'request_header')"
-=======
           v-if="localAction && (localAction.type === 'response' || localAction.type === 'redirect' ||
                 localAction.type === 'ban' || localAction.type === 'request_header')"
->>>>>>> 9c57e79f
           class="column"
           :class="{'is-5': labelDisplayedInline && !isSingleInputColumn,
                     'is-6': !labelDisplayedInline && !isSingleInputColumn,
@@ -69,10 +60,7 @@
               type="text"
               v-model="localAction.params.status"
               @change="emitActionUpdate"
-<<<<<<< HEAD
-=======
               title="Status code"
->>>>>>> 9c57e79f
               placeholder="Status code">
           <input
               v-if="localAction && localAction.type === 'ban'"
@@ -80,10 +68,7 @@
               type="text"
               v-model="localAction.params.ttl"
               @change="emitActionUpdate"
-<<<<<<< HEAD
-=======
               title="Duration"
->>>>>>> 9c57e79f
               placeholder="Duration">
           <input
               v-if="localAction && localAction.type === 'request_header'"
@@ -91,10 +76,7 @@
               type="text"
               v-model="localAction.params.headers"
               @change="emitActionUpdate"
-<<<<<<< HEAD
-=======
               title="Header"
->>>>>>> 9c57e79f
               placeholder="Header">
         </p>
       </div>
@@ -117,10 +99,7 @@
                         @change="emitActionUpdate"
                         class="textarea is-small"
                         rows="2"
-<<<<<<< HEAD
-=======
                         title="Response body"
->>>>>>> 9c57e79f
                         placeholder="Response body">
               </textarea>
           </div>
@@ -131,10 +110,7 @@
                      type="text"
                      v-model="localAction.params.location"
                      @change="emitActionUpdate"
-<<<<<<< HEAD
-=======
                      title="Location"
->>>>>>> 9c57e79f
                      placeholder="Location">
             </p>
           </div>
